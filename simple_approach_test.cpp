#include <iostream>
#include <vector>
#include <cmath>
#include <fstream>
#include <chrono>
#include <thread>
#include <mutex>
#include <atomic>
#include <string>
#include <sstream>
#include <iomanip>

const double G = 6.67430e-11; // Gravity constant
const double NOT_ZERO = 1e-9; // constant to avoid division by zero

double sqr(int x) {
    return x*x;
}

// Structure to represent a body in 2D space: we use a struct instead of a class as we want to make it publicly accessible in the whole code
class Body {
public:
    double mass;     // of the body
    double x, y;     // position coordinates
    double vx, vy;   // velocity components
    double fx, fy;   // Force components

    Body(double m, double x_pos, double y_pos, double vel_x, double vel_y)
        : mass(m), x(x_pos), y(y_pos), vx(vel_x), vy(vel_y), fx(0.0), fy(0.0) {} //constructor

    void Force(const Body& other) { // force of another body on this body
        double dx = other.x - x;
        double dy = other.y - y;
        double dist = std::sqrt(sqr(dx) + sqr(dy));
        
        // To avoid division by zero
        dist = std::max(dist, NOT_ZERO);

        // Newton's law:
        double force = G * mass * other.mass / sqr(dist);
        
        // add these forces to the total exerted force
        fx += force * dx / dist;
        fy += force * dy / dist;
    }

    void OptimizedForce(Body& other) {
        // Directly computes Fij and Fji
        double dx = other.x - x;
        double dy = other.y - y;
        double dist = std::sqrt(sqr(dx) + sqr(dy));
        
        // To avoid division by zero
        dist = std::max(dist, NOT_ZERO);

        // Newton's law:
        double force = G * mass * other.mass / sqr(dist);
        
        // compute the x and y components of the force
        double force_x = force * dx / dist;
        double force_y = force * dy / dist;

        //// By Newton's 3rd law Fij = -Fji
        // update current object's force
        fx += force_x;
        fy += force_y;

        // update the force of the object acting on it
        other.fx -= force_x;
        other.fy -= force_y;
    }

    void updateVelocity(double dt) { // where dt is the timestep
        vx += dt * fx / mass;
        vy += dt * fy / mass;
    }

    void updatePosition(double dt) {
        x += dt * vx;
        y += dt * vy;
    }
    
};


class NBodySimulation {
private:
    std::vector<Body> bodies;
    double timeStep;
    double totalTime;
    double currentTime;
    int numSteps;

public:

    const std::vector<Body>& getBodies() { 
        return bodies; 
    }

    void setBodies(const std::vector<Body>& newBodies) { 
        bodies = newBodies; 
    }

    NBodySimulation(double dt, double total_time)
        : timeStep(dt), totalTime(total_time), currentTime(0.0) {
        numSteps = static_cast<int>(totalTime / timeStep);
    }

    void newBody(const Body& body) {
        bodies.push_back(body);
    }

    // Simple approach
    void runSequential() {
        auto startTime = std::chrono::high_resolution_clock::now();
        
        // Main loop
        for (int step = 1; step <= numSteps; ++step) {
            
            // reset the forces
            for (auto& body : bodies) {
                body.fx = 0.0;
                body.fy = 0.0;
            }
            
            // calculate forces between all pairs of bodies
            for (size_t i = 0; i < bodies.size(); ++i) {
                for (size_t j = 0; j < bodies.size(); ++j) {
                    if (i != j) {
                        bodies[i].Force(bodies[j]);
                    }
                }
            }
            
            // update velocities and positions
            for (auto& body : bodies) {
                body.updateVelocity(timeStep);
                body.updatePosition(timeStep);
            }
            
            // update current time
            currentTime += timeStep;
        
        }

        auto endTime = std::chrono::high_resolution_clock::now();
        auto duration = std::chrono::duration_cast<std::chrono::milliseconds>(endTime - startTime).count();
        
        std::cout << "Sequential simulation completed in " << duration << " ms" << std::endl;
    }

    void updatePositionThread(std::vector<Body>::iterator begin, std::vector<Body>::iterator end, double dt) { 
        std::vector<Body>::iterator it = begin;
        while (it != end) {
            it->updateVelocity(dt);
            it->updatePosition(dt);
            ++it;
        }
}
    void runParallel(double dt, size_t Nthreads) {
        // Start timer
        auto startTime = std::chrono::high_resolution_clock::now();

        size_t length = bodies.size();

        if (length == 0){
            return;
        } 
        if (Nthreads == 0) {
            Nthreads = 1;
        }
        
        for (int step = 1; step <= numSteps; ++step) {
            // Compute forces sequentially
            for (size_t i = 0; i < bodies.size(); ++i) {
                bodies[i].fx = 0.0;
                bodies[i].fy = 0.0;
            }
        
            for (size_t i = 0; i < bodies.size(); ++i) {
                for (size_t j = i+1; j < bodies.size(); ++j) { // originally we started at size_t j = 0
                    if (i != j) {
                        bodies[i].OptimizedForce(bodies[j]); // originally we used Force(bodies[j])
                    }
                }
            }

            // Update position and velocity in parallel
            std::vector<std::thread> threads(Nthreads - 1);
            std::vector<Body>::iterator block_start = bodies.begin();

            size_t block_size = length / Nthreads;

            for (size_t i = 0; i < Nthreads - 1; ++i) {
                std::vector<Body>::iterator block_end = block_start + block_size;
                threads[i] = std::thread(&NBodySimulation::updatePositionThread, this, block_start, block_end, dt); // chatGPT helped me figure out using "this"
                block_start = block_end;
            }

            updatePositionThread(block_start, bodies.end(), dt);

            //  Join Threads
            for (size_t i = 0; i < threads.size(); ++i) {
                threads[i].join();
            }

            currentTime += dt;
        }

        // End timer
        auto endTime = std::chrono::high_resolution_clock::now();
        auto duration = std::chrono::duration_cast<std::chrono::milliseconds>(endTime - startTime).count();
        
        std::cout << "Parallel simulation completed in " << duration << " ms" << std::endl;
    }

    void runParallelWithMutex(double dt, size_t Nthreads) {
        auto startTime = std::chrono::high_resolution_clock::now();

        size_t length = bodies.size();
        if (length == 0 || Nthreads == 0) return; // no bodies or threads
        if (Nthreads > length) Nthreads = length;

        std::vector<std::mutex> force_mutexes(length);

        for (int step = 0; step < numSteps; ++step) {
            for (size_t i = 0; i < bodies.size(); ++i) {
                bodies[i].fx = 0.0;
                bodies[i].fy = 0.0;
            }

            std::vector<std::thread> threads;
            auto computeForces = [&](size_t start, size_t end) {
                for (size_t i = start; i < end; ++i) {
                    for (size_t j = 0; j < bodies.size(); ++j) {
                        if (i == j) continue;
                        double dx = bodies[j].x - bodies[i].x;
                        double dy = bodies[j].y - bodies[i].y;
                        double dist = std::sqrt(sqr(dx) + sqr(dy));
                        dist = std::max(dist, NOT_ZERO);
                        double force = G * bodies[i].mass * bodies[j].mass / sqr(dist);
                        double fx = force * dx / dist;
                        double fy = force * dy / dist;

                        std::lock_guard<std::mutex> lock(force_mutexes[i]);
                        bodies[i].fx += fx;
                        bodies[i].fy += fy;
                    }
                }
            };

            size_t block_size = length / Nthreads;
            for (size_t t = 0; t < Nthreads; ++t) {
                size_t start = t * block_size;
                size_t end = (t == Nthreads - 1) ? length : start + block_size;
                threads.emplace_back(computeForces, start, end);
            }

            for (size_t i = 0; i < threads.size(); ++i) {
                threads[i].join();
            }

            // update positions and velocities
            std::vector<std::thread> updateThreads;
            auto updateFunc = [&](size_t start, size_t end) {
                updatePositionThread(bodies.begin() + start, bodies.begin() + end, dt);
            };

            for (size_t t = 0; t < Nthreads; ++t) {
                size_t start = t * block_size;
                size_t end = (t == Nthreads - 1) ? length : start + block_size;
                updateThreads.emplace_back(updateFunc, start, end);
            }

            for (size_t i = 0; i < updateThreads.size(); ++i) {
                updateThreads[i].join();
            }

            currentTime += dt;
        }

        auto endTime = std::chrono::high_resolution_clock::now();
        std::cout << "Parallel simulation with mutex completed in "
                  << std::chrono::duration_cast<std::chrono::milliseconds>(endTime - startTime).count()
                  << " ms" << std::endl;
    }


    void runParallelNoMutex(double dt, size_t Nthreads) {
        auto startTime = std::chrono::high_resolution_clock::now();

        size_t length = bodies.size();
        if (length == 0 || Nthreads == 0) return;
        if (Nthreads > length) Nthreads = length;

        for (int step = 0; step < numSteps; ++step) {
            std::vector<std::vector<std::pair<double, double>>> force_acc(length, std::vector<std::pair<double, double>>(Nthreads, {0.0, 0.0}));

            std::vector<std::thread> threads;
            auto computeForces = [&](size_t tid, size_t start, size_t end) {
                for (size_t i = start; i < end; ++i) {
                    for (size_t j = 0; j < length; ++j) {
                        if (i == j) continue;
                        double dx = bodies[j].x - bodies[i].x;
                        double dy = bodies[j].y - bodies[i].y;
                        double dist = std::sqrt(sqr(dx) + sqr(dy));
                        dist = std::max(dist, NOT_ZERO);
                        double force = G * bodies[i].mass * bodies[j].mass / sqr(dist);
                        double fx = force * dx / dist;
                        double fy = force * dy / dist;
                        force_acc[i][tid].first += fx;
                        force_acc[i][tid].second += fy;
                    }
                }
            };

            size_t block_size = length / Nthreads;
            for (size_t t = 0; t < Nthreads; ++t) {
                size_t start = t * block_size;
                size_t end = (t == Nthreads - 1) ? length : start + block_size;
                threads.emplace_back(computeForces, t, start, end);
            }

            for (size_t i = 0; i < threads.size(); ++i) {
                threads[i].join();
            }

            // Reduce forces
            for (size_t i = 0; i < length; ++i) {
                bodies[i].fx = bodies[i].fy = 0.0;
                for (size_t t = 0; t < Nthreads; ++t) {
                    bodies[i].fx += force_acc[i][t].first;
                    bodies[i].fy += force_acc[i][t].second;
                }
            }

            // Update positions and velocities
            threads.clear();
            auto updateFunc = [&](size_t start, size_t end) {
                updatePositionThread(bodies.begin() + start, bodies.begin() + end, dt);
            };

            for (size_t t = 0; t < Nthreads; ++t) {
                size_t start = t * block_size;
                size_t end = (t == Nthreads - 1) ? length : start + block_size;
                threads.emplace_back(updateFunc, start, end);
            }

            for (size_t i = 0; i < threads.size(); ++i) {
                threads[i].join();
            }

            currentTime += dt;
        }

        auto endTime = std::chrono::high_resolution_clock::now();
        std::cout << "Parallel simulation without mutex completed in "
                  << std::chrono::duration_cast<std::chrono::milliseconds>(endTime - startTime).count()
                  << " ms" << std::endl;
    }
};

//////////////// to test
void createRandomSystem(NBodySimulation& sim, int numBodies) {
    // Central massive body (like a star)
    sim.newBody(Body(1.0e30, 0.0, 0.0, 0.0, 0.0));
    
    // Add random bodies
    for (int i = 1; i < numBodies; ++i) {
        double angle = (rand() % 1000) * 2.0 * M_PI / 1000.0;
        double distance = 1.0e11 + (rand() % 1000) * 1.0e9;
        double mass = 1.0e23 + (rand() % 1000) * 1.0e22;
        
        double x = distance * cos(angle);
        double y = distance * sin(angle);
        
        // Calculate circular orbit velocity
        double v = std::sqrt(G * 1.0e30 / distance);
        double vx = -v * sin(angle);
        double vy = v * cos(angle);
        
        sim.newBody(Body(mass, x, y, vx, vy));
    }
}
///////////////////////

int main() {
    // Set random seed
    srand(static_cast<unsigned int>(time(nullptr)));
    
    // Create simulation with time step and total time
    NBodySimulation simulation_sequential(1, 20); // 1 second time step, 20 total

    // Create a system of bodies 
    createRandomSystem(simulation_sequential, 10000); 
    std::vector<Body> initial_bodies = simulation_sequential.getBodies();
    
    // Run sequential simulation
    simulation_sequential.runSequential();
    std::vector<Body> sequential_result = simulation_sequential.getBodies();

    NBodySimulation simulation_parallel(1, 20);
    simulation_parallel.setBodies(initial_bodies);
<<<<<<< HEAD
    simulation_parallel.runParallel(1.0, 10);
=======
    simulation_parallel.runParallel(1.0, 16);
>>>>>>> 0e37c1eb
    std::vector<Body> parallel_result = simulation_parallel.getBodies();


    NBodySimulation simulation_parallel_mutex(1, 20);
    simulation_parallel_mutex.setBodies(initial_bodies);
    simulation_parallel_mutex.runParallelWithMutex(1.0, 16);
    std::vector<Body> mutex_result = simulation_parallel_mutex.getBodies();


    NBodySimulation simulation_parallel_nomutex(1, 20);
    simulation_parallel_nomutex.setBodies(initial_bodies);
    simulation_parallel_nomutex.runParallelNoMutex(1.0, 16);
    std::vector<Body> nomutex_result = simulation_parallel_nomutex.getBodies();

    //Test if both simulations grant the same result (ChatGPT helped me debug the code by adding the comparison of sizes before checking values and added the 'break')
    bool same_results = true;

    if (sequential_result.size() != parallel_result.size()) {
        same_results = false;
    } 
    
    else {
        for (size_t i=0; i < sequential_result.size(); ++i) {
            double dx = std::abs(sequential_result[i].x - parallel_result[i].x);
            double dy = std::abs(sequential_result[i].y - parallel_result[i].y);
            double dvx = std::abs(sequential_result[i].vx - parallel_result[i].vx);
            double dvy = std::abs(sequential_result[i].vy - parallel_result[i].vy);

            if (dx > 1e-6 || dy > 1e-6 || dvx > 1e-6 || dvy > 1e-6) {
                same_results = false;
                break;
            }
        }
    }

    if (same_results) {
        std::cout << "OK." << std::endl;
    } else {
        std::cout << "Parallel and sequential simulations grant different results" << std::endl;
    }



    ////////////// 
    // Compare results of parallel and mutex 
    auto compareResults = [](const std::vector<Body>& a, const std::vector<Body>& b) {
        if (a.size() != b.size()) return false;

        for (size_t i = 0; i < a.size(); ++i) {
            double dx = std::abs(a[i].x - b[i].x);
            double dy = std::abs(a[i].y - b[i].y);
            double dvx = std::abs(a[i].vx - b[i].vx);
            double dvy = std::abs(a[i].vy - b[i].vy);

            if (dx > 1e-6 || dy > 1e-6 || dvx > 1e-6 || dvy > 1e-6) {
                return false;
            }
        }
        return true;
    };
    if (compareResults(sequential_result, mutex_result)) {
        std::cout << "OK." << std::endl;
    } else {
        std::cout << "Mutex and sequential simulations grant different results" << std::endl;
    }
    if (compareResults(sequential_result, nomutex_result)) {
        std::cout << "OK." << std::endl;
    } else {
        std::cout << "No mutex version and sequential simulations grant different results" << std::endl;
    }
    
    return 0;
}

/*
When compiling:  g++ -std=c++11 simple_approach_test.cpp -o test
When running: ./test

1) When we only had runSequential
Sequential simulation completed in 7 ms

2) When we added parallelization
Sequential simulation completed in 7 ms
Parallel simulation completed in 13 ms

3) When we avoided computing Fij twice
Sequential simulation completed in 9 ms
Parallel simulation completed in 7 ms

*/<|MERGE_RESOLUTION|>--- conflicted
+++ resolved
@@ -401,11 +401,7 @@
 
     NBodySimulation simulation_parallel(1, 20);
     simulation_parallel.setBodies(initial_bodies);
-<<<<<<< HEAD
-    simulation_parallel.runParallel(1.0, 10);
-=======
     simulation_parallel.runParallel(1.0, 16);
->>>>>>> 0e37c1eb
     std::vector<Body> parallel_result = simulation_parallel.getBodies();
 
 
